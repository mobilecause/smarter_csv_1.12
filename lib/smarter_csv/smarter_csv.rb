--- conflicted
+++ resolved
@@ -34,18 +34,14 @@
         file_line_count += 1
         csv_line_count += 1
         header = header.gsub(options[:strip_chars_from_headers], '') if options[:strip_chars_from_headers]
-<<<<<<< HEAD
-        if (header =~ %r{#{options[:quote_char]}}) && (! options[:force_simple_split])
-          file_headerA = CSV.parse( header, csv_options ).flatten.collect!{|x| x.nil? ? '' : x} # to deal with nil values from CSV.parse
-=======
+<<
         if (header =~ %r{#{options[:quote_char]}}) and (! options[:force_simple_split])
           file_headerA = begin
             CSV.parse( header, csv_options ).flatten.collect!{|x| x.nil? ? '' : x} # to deal with nil values from CSV.parse
           rescue CSV::MalformedCSVError => e
             raise $!, "#{$!} [SmarterCSV: line #{line_count}]", $!.backtrace
           end
->>>>>>> 3f4b8da4
-        else
+>>      else
           file_headerA =  header.split(options[:col_sep])
         end
         file_headerA.map!{|x| x.gsub(%r/options[:quote_char]/,'') }
@@ -114,17 +110,12 @@
 
         line.chomp!    # will use $/ which is set to options[:col_sep]
 
-<<<<<<< HEAD
-        if (line =~ %r{#{options[:quote_char]}}) && (! options[:force_simple_split])
-          dataA = CSV.parse( line, csv_options ).flatten.collect!{|x| x.nil? ? '' : x} # to deal with nil values from CSV.parse
-=======
         if (line =~ %r{#{options[:quote_char]}}) and (! options[:force_simple_split])
           dataA = begin
             CSV.parse( line, csv_options ).flatten.collect!{|x| x.nil? ? '' : x} # to deal with nil values from CSV.parse
           rescue CSV::MalformedCSVError => e
             raise $!, "#{$!} [SmarterCSV: line #{line_count}]", $!.backtrace
           end
->>>>>>> 3f4b8da4
         else
           dataA =  line.split(options[:col_sep])
         end
